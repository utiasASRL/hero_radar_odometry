--- conflicted
+++ resolved
@@ -2,10 +2,10 @@
     "model": "HERO",
     "dataset": "oxford",
     "data_dir": "/h/keenan/oxford-radar-robotcar-dataset/",
-    "log_dir": "/h/keenan/logs/2021-02-21/run45_aug026_cnn8_res2592_window3/",
+    "log_dir": "/h/keenan/logs/2021-04-02/run233_aug026_cnn8_res25_window4/",
     "gpuid": "cuda:0",
     "radar_resolution": 0.0432,
-    "cart_resolution": 0.2592,
+    "cart_resolution": 0.25,
     "cart_pixel_width": 640,
     "train_split": [0, 1, 3, 4, 5, 7, 9, 11, 12, 13, 14, 15, 16, 18, 19, 21, 22, 23, 26, 27, 28, 29, 30, 31],
     "validation_split": [25],
@@ -43,7 +43,7 @@
     "momentum": 0,
     "clip_norm": 10.0,
     "batch_size": 1,
-    "window_size": 3,
+    "window_size": 4,
     "num_workers": 4,
     "max_iterations": 300000,
     "max_epochs": 3,
@@ -56,11 +56,8 @@
     "augmentation": {
         "rot_max": 0.26
     },
-<<<<<<< HEAD
     "mean_mult_thres": 3.0,
-    "static_thres": 0.0
-=======
+    "static_thres": 0.0,
     "flip_y": true,
     "qc_diag": [0.3679, 0.0431, 0.1307, 0.0073, 0.0076, 0.0021]
->>>>>>> 3dd701c6
 }