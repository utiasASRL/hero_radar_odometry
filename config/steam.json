{
    "model": "HERO",
    "dataset": "oxford",
    "data_dir": "/h/keenan/oxford-radar-robotcar-dataset/",
    "log_dir": "/h/keenan/logs/2021-04-02/run233_aug026_cnn8_res25_window4/",
    "gpuid": "cuda:0",
    "radar_resolution": 0.0432,
    "cart_resolution": 0.25,
    "cart_pixel_width": 640,
    "train_split": [0, 1, 3, 4, 5, 7, 9, 11, 12, 13, 14, 15, 16, 18, 19, 21, 22, 23, 26, 27, 28, 29, 30, 31],
    "validation_split": [25],
    "other_split": [2, 6, 8, 10, 17, 20, 24],
    "test_split": [25],
    "networks": {
        "unet": {
            "bilinear": true,
            "first_feature_dimension": 8,
            "score_sigmoid": false
        },
        "keypoint_block": {
            "patch_size": 32
        },
        "matcher_block": {
            "softmax_temp": 0.01,
            "score_comp": false
        }
    },
    "steam": {
        "time_step": 0.25,
        "expect_approx_opt": 0,
        "patch_mean_thres": 0.05,
        "mah_thres": 4,
        "weight_matrix": true,
        "topk_backup": 30,
        "log_det_thres_flag": false,
        "log_det_thres_val": 4.0,
        "log_det_topk": 20,
        "use_ransac": false,
        "ransac_version": 1,
        "use_ctsteam": false,
        "ex_translation_vs_in_s": [-0.99507, -0.0019, 0],
        "ex_rotation_sv1": [1, 0, 0, 0, 1, 0, 0, 0, 1],
	"ex_rotation_sv": [1, 0, 0, 0, -1, 0, 0, 0, -1]
    },
    "lr": 0.00001,
    "weight_decay": 0,
    "optimizer": "adam",
    "seed": 0,
    "momentum": 0,
    "clip_norm": 10.0,
    "batch_size": 1,
<<<<<<< HEAD
    "window_size": 4,
=======
    "window_size": 2,
>>>>>>> 1c58e32e
    "num_workers": 4,
    "max_iterations": 300000,
    "max_epochs": 3,
    "print_rate": 10,
    "log_rate": 10,
    "backup_rate": 500,
    "save_rate": 5000,
    "val_rate": 5000,
    "vis_num": 6,
    "augmentation": {
        "rot_max": 0.26
    },
<<<<<<< HEAD
    "mean_mult_thres": 3.0,
    "static_thres": 0.0,
    "flip_y": true,
    "qc_diag": [0.3679, 0.0431, 0.1307, 0.0073, 0.0076, 0.0021]
=======
    "flip_y": false,
    "qc_diag": [0.3679, 0.0431, 0.1307, 0.0073, 0.0076, 0.0001]
>>>>>>> 1c58e32e
}<|MERGE_RESOLUTION|>--- conflicted
+++ resolved
@@ -49,11 +49,7 @@
     "momentum": 0,
     "clip_norm": 10.0,
     "batch_size": 1,
-<<<<<<< HEAD
     "window_size": 4,
-=======
-    "window_size": 2,
->>>>>>> 1c58e32e
     "num_workers": 4,
     "max_iterations": 300000,
     "max_epochs": 3,
@@ -66,13 +62,8 @@
     "augmentation": {
         "rot_max": 0.26
     },
-<<<<<<< HEAD
     "mean_mult_thres": 3.0,
     "static_thres": 0.0,
-    "flip_y": true,
-    "qc_diag": [0.3679, 0.0431, 0.1307, 0.0073, 0.0076, 0.0021]
-=======
     "flip_y": false,
     "qc_diag": [0.3679, 0.0431, 0.1307, 0.0073, 0.0076, 0.0001]
->>>>>>> 1c58e32e
 }