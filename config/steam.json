--- conflicted
+++ resolved
@@ -1,15 +1,9 @@
 {
     "model": "SteamPoseModel",
-<<<<<<< HEAD
     "data_dir": "/h/keenan/oxford-radar-robotcar-dataset/",
     "log_dir": "/h/keenan/logs/2021-02-11-vector/run32_aug026_cnn8_res2160_window3_seed4/",
     "gpuid": "cuda:0",
-=======
     "dataset": "oxford",
-    "data_dir": "/workspace/raid/krb/oxford-radar-robotcar-dataset/",
-    "log_dir": "/workspace/Documents/logs/2021-02-21/run1_aug026_cnn8_window3_res2592_width640/",
-    "gpuid": "cuda:2",
->>>>>>> 594b14c3
     "min_range": 58,
     "radar_resolution": 0.0432,
     "cart_resolution": 0.2592,
