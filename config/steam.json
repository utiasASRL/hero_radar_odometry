{
    "model": "SteamPoseModel",
<<<<<<< HEAD
    "data_dir": "/h/keenan/oxford-radar-robotcar-dataset/",
    "log_dir": "/h/keenan/logs/2021-02-11-vector/run1_test/",
    "gpuid": "cpu",
=======
    "data_dir": "/workspace/raid/krb/oxford-radar-robotcar-dataset/",
    "log_dir": "/workspace/Documents/logs/2021-02-08/run6_aug31_cnn12_window3_res2592_nobundle_pre_run5_5k/",
    "gpuid": "cuda:3",
>>>>>>> c6d83c9d
    "min_range": 58,
    "radar_resolution": 0.0432,
    "cart_resolution": 0.2592,
    "cart_pixel_width": 640,
    "input_channels": 1,
    "mean_int_mask_mult": 3.0,
    "train_split": [0, 1, 3, 4, 5, 7, 9, 11, 12, 13, 14, 15, 16, 18, 19, 21, 22, 23, 26, 27, 28, 29, 30, 31],
    "validation_split": [25],
    "test_split": [2, 6, 8, 10, 17, 20, 24],
    "networks": {
        "unet": {
            "bilinear": true,
            "first_feature_dimension": 12,
            "score_sigmoid": false,
            "kaiming": false
        },
        "keypoint_block": {
            "patch_size": 32,
            "softmax_temp": 1.0,
            "grid_sample": true
        },
        "matcher_block": {
            "softmax_temp": 0.01,
            "score_comp": false
        }
    },
    "steam": {
        "time_step": 0.25,
        "expect_approx": ["mean", "2NP1", "linearize"],
        "expect_approx_opt": 1,
        "patch_mean_thres": 0.05,
        "min_abs_vel": -1.0,
        "mah_thres": 4,
        "nms_thres": 0.75,
        "zero_vel_prior": true,
        "weight_matrix": true,
        "topk_backup": 30,
        "log_det_thres_flag": false,
        "log_det_thres_val": 4.0,
        "log_det_topk": 20
    },
    "lr": 0.00001,
    "weight_decay": 0,
    "clip_norm": 10.0,
    "batch_size": 1,
    "window_size": 3,
    "num_workers": 4,
    "max_iterations": 300000,
    "max_epochs": 3,
    "print_rate": 10,
    "log_rate": 10,
    "save_rate": 5000,
    "val_rate": 5000,
    "vis_num": 6,
    "vis_keypoint_nms": 0,
    "augmentation": {
        "augment": true,
        "rot_max": 3.1
    }
}<|MERGE_RESOLUTION|>--- conflicted
+++ resolved
@@ -1,14 +1,8 @@
 {
     "model": "SteamPoseModel",
-<<<<<<< HEAD
     "data_dir": "/h/keenan/oxford-radar-robotcar-dataset/",
     "log_dir": "/h/keenan/logs/2021-02-11-vector/run1_test/",
-    "gpuid": "cpu",
-=======
-    "data_dir": "/workspace/raid/krb/oxford-radar-robotcar-dataset/",
-    "log_dir": "/workspace/Documents/logs/2021-02-08/run6_aug31_cnn12_window3_res2592_nobundle_pre_run5_5k/",
-    "gpuid": "cuda:3",
->>>>>>> c6d83c9d
+    "gpuid": "cuda:0",
     "min_range": 58,
     "radar_resolution": 0.0432,
     "cart_resolution": 0.2592,
