import torch
import numpy as np
import torch.nn as nn
import torch.nn.functional as F
from networks.unet import UNet
from networks.keypoint import Keypoint, normalize_coords
from networks.softmax_ref_matcher import SoftmaxRefMatcher
import cpp.build.SteamSolver as steamcpp
from utils.utils import convert_to_radar_frame


class SteamPoseModel(torch.nn.Module):
    """
        TODO
    """

    def __init__(self, config):
        super().__init__()
        self.config = config
        self.gpuid = config['gpuid']
        self.cart_pixel_width = config['cart_pixel_width']
        self.cart_resolution = config['cart_resolution']
        self.unet = UNet(config)
        self.keypoint = Keypoint(config)
        # self.softmax_matcher = SoftmaxMatcher(config)
        self.softmax_matcher = SoftmaxRefMatcher(config)
        self.solver = SteamSolver(config)
        self.patch_size = config['networks']['keypoint_block']['patch_size']
        self.border = config['steam']['border']
        self.min_abs_vel = config['steam']['min_abs_vel']
        self.mah_thresh = config['steam']['mah_thresh']
        self.nms_thresh = config['steam']['nms_thresh']
        self.relu_detector = nn.ReLU()
        self.zero_int_detector = config['steam']['zero_int_detector']
        self.expect_approx_opt = config['steam']['expect_approx_opt']

    def forward(self, batch):
        data = batch['data'].to(self.gpuid)
        mask = batch['mask'].to(self.gpuid)

        detector_scores, weight_scores, desc = self.unet(data)

        if self.zero_int_detector:
            detector_scores = self.relu_detector(detector_scores)
            detector_scores *= mask

        keypoint_coords, keypoint_scores, keypoint_desc = self.keypoint(detector_scores, weight_scores, desc)

        pseudo_coords, match_weights, key_ids = self.softmax_matcher(keypoint_scores, keypoint_desc, weight_scores, desc)
        keypoint_coords = keypoint_coords[key_ids]

        pseudo_coords_xy = convert_to_radar_frame(pseudo_coords, self.cart_pixel_width, self.cart_resolution,
                                                  self.gpuid)
        keypoint_coords_xy = convert_to_radar_frame(keypoint_coords, self.cart_pixel_width, self.cart_resolution,
                                                    self.gpuid)
        # rotate back if augmented
        if 'T_aug' in batch:
            T_aug = torch.stack(batch['T_aug'], dim=0).to(self.gpuid)
            keypoint_coords_xy = torch.matmul(keypoint_coords_xy, T_aug[:, :2, :2].transpose(1, 2))
            self.solver.T_aug = batch['T_aug']
        else:
            self.solver.T_aug = []

        pseudo_coords_xy[:, :, 1] *= -1.0
        keypoint_coords_xy[:, :, 1] *= -1.0

        # binary masks
        keypoint_ints_zif = self.zero_intensity_filter(mask[key_ids]) >= self.solver.zero_int_thresh
        keypoint_ints_bf = self.border_filter(keypoint_coords)
        keypoint_ints = keypoint_ints_zif * keypoint_ints_bf

        R_tgt_src_pred, t_tgt_src_pred = self.solver.optimize(keypoint_coords_xy, pseudo_coords_xy, match_weights,
                                                              keypoint_ints)

        return {'R': R_tgt_src_pred, 't': t_tgt_src_pred, 'scores': weight_scores, 'tgt': keypoint_coords_xy,
                'src': pseudo_coords_xy, 'match_weights': match_weights, 'keypoint_ints': keypoint_ints,
                'detector_scores': detector_scores, 'tgt_rc': keypoint_coords, 'src_rc': pseudo_coords, 'key_ids': key_ids}

<<<<<<< HEAD
    def loss(self, src_coords, tgt_coords, match_weights, keypoint_ints):
=======
    def loss(self, src_coords, tgt_coords, match_weights, keypoint_ints, scores, batch):
>>>>>>> 3b57d321
        point_loss = 0
        logdet_loss = 0
        mask_loss = 0
        mask = batch['mask'].to(self.gpuid)

        # loop through each batch
        bcount = 0
        for b in range(self.solver.batch_size):
            # check average velocity
<<<<<<< HEAD
            if np.mean(np.sqrt(np.sum(self.solver.vels[b]*self.solver.vels[b], axis=1))) < self.min_abs_vel:
                continue
=======
            ##if np.mean(np.sqrt(np.sum(self.solver.vels[b]*self.solver.vels[b], axis=1))) < self.min_abs_vel:
            #if np.linalg.norm(self.solver.vels[b, 1]) < self.min_abs_vel:
            #    continue
>>>>>>> 3b57d321
            bcount += 1
            i = b * (self.solver.window_size-1)    # first index of window

            # loop for each window frame
            for w in range(i, i + self.solver.window_size - 1):
                # filter by zero intensity and/or border
                ids = torch.nonzero(keypoint_ints[w, 0] > 0, as_tuple=False).squeeze(1)

                # points must be list of N x 3
<<<<<<< HEAD
                zeros_vec = torch.zeros_like(src_coords[w, ids, 0:1])
                points1 = torch.cat((src_coords[w, ids], zeros_vec), dim=1).unsqueeze(-1)    # N x 3 x 1
                points2 = torch.cat((tgt_coords[w, ids], zeros_vec), dim=1).unsqueeze(-1)    # N x 3 x 1
                weights_mat, weights_d = self.solver.convert_to_weight_matrix(match_weights[w, :, ids].T, w)

                # get R_21 and t_12_in_2
                R_21 = torch.from_numpy(self.solver.poses[b, w-i+1][:3, :3]).to(self.gpuid).unsqueeze(0)
                t_12_in_2 = torch.from_numpy(self.solver.poses[b, w-i+1][:3, 3:4]).to(self.gpuid).unsqueeze(0)
                error = points2 - (R_21 @ points1 + t_12_in_2)
                mah2_error = error.transpose(1, 2)@weights_mat@error

                # error threshold
                if self.mah_thresh > 0:
                    ids = torch.nonzero(mah2_error.squeeze() < self.mah_thresh ** 2, as_tuple=False).squeeze()
                else:
                    ids = torch.arange(mah2_error.size(0))
=======
                points1 = src_coords[w, ids].T    # 2 x N
                points2 = tgt_coords[w, ids].T  # 2 x N
                weights = match_weights[w, :, ids]   # 1 x N

                # get R_21 and t_12_in_2
                R_21 = torch.from_numpy(self.solver.poses[b, w-i+1][:2, :2]).to(self.gpuid)
                t_12_in_2 = torch.from_numpy(self.solver.poses[b, w-i+1][:2, 3:4]).to(self.gpuid)
                error = points2 - (R_21 @ points1 + t_12_in_2)
                #error2 = torch.sum(error * error * torch.exp(weights), dim=0)
                error2 = torch.sum(error * error * weights, dim=0)

                # error threshold
                errorT = min(self.mah_thresh ** 2, self.nms_thresh * self.nms_thresh * torch.max(error2))
                if self.mah_thresh > 0:
                    ids = torch.nonzero(error2.squeeze() < errorT, as_tuple=False).squeeze()
                else:
                    ids = torch.arange(error2.squeeze().size(0))
>>>>>>> 3b57d321

                # squared mah error
                if self.expect_approx_opt == 0:
                    # only mean
<<<<<<< HEAD
                    point_loss += torch.mean(error[ids].transpose(1, 2)@weights_mat[ids]@error[ids])
                elif self.expect_approx_opt == 1:
                    # sigmapoints
                    Rsp = torch.from_numpy(self.solver.poses_sp[b, w-i, :, :3, :3]).to(self.gpuid).unsqueeze(1)  # s x 1 x 3 x 3
                    tsp = torch.from_numpy(self.solver.poses_sp[b, w-i, :, :3, 3:4]).to(self.gpuid).unsqueeze(1) # s x 1 x 3 x 1

                    points2 = points2[ids].unsqueeze(0)  # 1 x n x 3 x 1
                    points1_in_2 = Rsp@(points1[ids].unsqueeze(0)) + tsp  # s x n x 3 x 1
                    error = points2 - points1_in_2  # s x n x 3 x 1
                    temp = torch.sum(error.transpose(2, 3)@weights_mat[ids].unsqueeze(0)@error, dim=0)/Rsp.size(0)
                    point_loss += torch.mean(temp)
                else:
                    raise NotImplementedError('Steam loss method not implemented!')

                # log det (ignore 3rd dim since it's a constant)
                logdet_loss -= torch.mean(torch.sum(weights_d[ids, 0:2], dim=1))
=======
                    #point_loss += torch.mean(torch.sum(error[:, ids] * error[:, ids] * torch.exp(weights[:, ids]), dim=0))
                    point_loss += torch.mean(torch.sum(torch.abs(error[:, ids]) * weights[:, ids], dim=0))
                elif self.expect_approx_opt == 1:
                    # sigmapoints
                    Rsp = torch.from_numpy(self.solver.poses_sp[b, w-i, :, :2, :2]).to(self.gpuid).unsqueeze(1)  # s x 1 x 2 x 2
                    tsp = torch.from_numpy(self.solver.poses_sp[b, w-i, :, :2, 3:4]).to(self.gpuid).unsqueeze(1) # s x 1 x 2 x 1

                    points2 = points2[:, ids].T.unsqueeze(0).unsqueeze(-1)  # 1 x n x 2 x 1
                    points1_in_2 = Rsp@(points1[:, ids].T.unsqueeze(0).unsqueeze(-1)) + tsp  # s x n x 2 x 1
                    error = points2 - points1_in_2  # s x n x 2 x 1
                    #temp = torch.sum(error*error*torch.exp(weights[:, ids].unsqueeze(-1).unsqueeze(-1)), dim=0).squeeze(-1)/12.0
                    temp = torch.sum(torch.abs(error)*weights[:, ids].unsqueeze(-1).unsqueeze(-1), dim=0).squeeze(-1)/12.0
                    point_loss += torch.mean(torch.sum(temp, dim=1))
                else:
                    raise NotImplementedError('Steam loss method not implemented!')

                # log det
                #logdet_loss -= 3 * torch.mean(weights[:, ids])
                logdet_loss -= 3 * torch.log(torch.mean(weights[:, ids]))

                # mask loss
                bceloss = torch.nn.BCELoss()
                mask_loss += bceloss(scores[w], mask[w])
>>>>>>> 3b57d321

        # average over batches
        if bcount > 0:
            point_loss /= (bcount * (self.solver.window_size - 1))
            logdet_loss /= (bcount * (self.solver.window_size - 1))
            mask_loss /= (bcount * (self.solver.window_size - 1))
        total_loss = point_loss + logdet_loss + mask_loss
        dict_loss = {'point_loss': point_loss, 'logdet_loss': logdet_loss, 'mask_loss': mask_loss}
        return total_loss, dict_loss

    def zero_intensity_filter(self, data):
        int_patches = F.unfold(data, kernel_size=(self.patch_size, self.patch_size),
                               stride=(self.patch_size, self.patch_size))  # N x patch_elements x num_patches
        keypoint_int = torch.mean(int_patches, dim=1, keepdim=True)

        return keypoint_int

    def border_filter(self, keypoint_coords):
        # self.cart_pixel_width
        width = self.cart_pixel_width
        border = self.border
        keypoint_int = (keypoint_coords[:, :, 0] >= border) * (keypoint_coords[:, :, 0] <= width - border) \
                       * (keypoint_coords[:, :, 1] >= border) * (keypoint_coords[:, :, 1] <= width - border)
        return keypoint_int.unsqueeze(1)


class SteamSolver():
    """
        TODO
    """

    def __init__(self, config):
        # parameters
<<<<<<< HEAD
        self.sliding_flag = False   # should always be false during training
=======
        # self.sliding_flag = config['steam']['sliding_flag']   # doesn't do anything yet
>>>>>>> 3b57d321
        self.batch_size = config['batch_size']
        self.window_size = config['window_size']
        self.gpuid = config['gpuid']
        self.T_aug = []

        # z weight value
        # 9.2103 = log(1e4), 1e4 is inverse variance of 1cm std dev
        self.z_weight = 9.2103     # TODO: should this be a config parameter?

        # state variables
        self.poses = np.tile(
            np.expand_dims(np.expand_dims(np.eye(4, dtype=np.float32), 0), 0),
            (self.batch_size, self.window_size, 1, 1))  # B x W x 4 x 4
        self.vels = np.zeros((self.batch_size, self.window_size, 6), dtype=np.float32)  # B x W x 6
        self.poses_sp = np.tile(
            np.expand_dims(np.expand_dims(np.expand_dims(np.eye(4, dtype=np.float32), 0), 0), 0),
            (self.batch_size, self.window_size - 1, 12, 1, 1))  # B x (W-1) x 12 x 4 x 4

        # steam solver (c++)
        self.solver_cpp = steamcpp.SteamSolver(config['steam']['time_step'],
                                               self.window_size, config['steam']['zero_vel_prior'])
        self.zero_int_thresh = config['steam']['zero_int_thresh']
        self.sigmapoints_flag = (config['steam']['expect_approx_opt'] == 1)

    def optimize(self, keypoint_coords, pseudo_coords, match_weights, keypoint_ints):
        """optimize for training"""
        # update batch size
        self.batch_size = int(keypoint_coords.size(0) / (self.window_size-1))
        self.poses = np.tile(
            np.expand_dims(np.expand_dims(np.eye(4, dtype=np.float32), 0), 0),
            (self.batch_size, self.window_size, 1, 1))  # B x W x 4 x 4
        self.vels = np.zeros((self.batch_size, self.window_size, 6), dtype=np.float32)  # B x W x 6
        self.poses_sp = np.tile(
            np.expand_dims(np.expand_dims(np.expand_dims(np.eye(4, dtype=np.float32), 0), 0), 0),
            (self.batch_size, self.window_size - 1, 12, 1, 1))  # B x (W-1) x 12 x 4 x 4

<<<<<<< HEAD
        if self.sliding_flag:
            # slide window
            self.solver_cpp.slideTraj()
        else:
            # reset trajectory
            self.solver_cpp.resetTraj()

=======
>>>>>>> 3b57d321
        # keypoint_coords B*(W-1) x 400 x 2
        # weights B*(W-1) x 1 x 400
        # pseudo_coords B*(W-1) x 400 x 2
        num_points = keypoint_coords.size(1)
        zeros_vec = np.zeros((num_points, 1), dtype=np.float32)

        R_tgt_src = np.zeros((self.batch_size, self.window_size, 3, 3), dtype=np.float32)
        t_src_tgt_in_tgt = np.zeros((self.batch_size, self.window_size, 3, 1), dtype=np.float32)

        # loop through each batch
        for b in range(self.batch_size):
            i = b * (self.window_size-1)    # first index of window
            points1 = []
            points2 = []
            weights = []
            # loop for each window frame
            for w in range(i, i + self.window_size - 1):
                # filter by zero intensity and/or border
                ids = torch.nonzero(keypoint_ints[w, 0] > 0, as_tuple=False).squeeze(1)
                ids_cpu = ids.cpu()

                # points must be list of N x 3
                points1_temp = pseudo_coords[w, ids].detach().cpu().numpy()
                points2_temp = keypoint_coords[w, ids].detach().cpu().numpy()
                zeros_vec_temp = zeros_vec[ids_cpu]

                # weights must be list of N x 3 x 3
<<<<<<< HEAD
                weights_temp, _ = self.convert_to_weight_matrix(match_weights[w, :, ids].T, w)

                # append
                points1 += [np.concatenate((points1_temp, zeros_vec_temp), 1)]
                points2 += [np.concatenate((points2_temp, zeros_vec_temp), 1)]
                weights += [weights_temp.detach().cpu().numpy()]
=======
                #torch_weights = torch.exp(match_weights[w, 0, ids])
                torch_weights = match_weights[w, 0, ids]
                weights_temp = torch_weights.view(-1, 1, 1).detach().cpu().numpy() * identity_weights[ids_cpu]

                # weight threshold
                weight_thresh = torch.mean(torch_weights)*self.weight_thresh_mult
                ids = torch.nonzero(torch_weights > weight_thresh, as_tuple=False).squeeze(1)
                ids_cpu = ids.cpu()

                # append
                points1 += [np.concatenate((points1_temp[ids_cpu], zeros_vec_temp[ids_cpu]), 1)]
                points2 += [np.concatenate((points2_temp[ids_cpu], zeros_vec_temp[ids_cpu]), 1)]
                weights += [weights_temp[ids_cpu]]
>>>>>>> 3b57d321

            # solver
            self.solver_cpp.resetTraj()
            self.solver_cpp.setMeas(points2, points1, weights)
            self.solver_cpp.optimize()

            # get pose output
            self.solver_cpp.getPoses(self.poses[b])
            self.solver_cpp.getVelocities(self.vels[b])

            # sigmapoints output
            if self.sigmapoints_flag:
                self.solver_cpp.getSigmapoints2NP1(self.poses_sp[b])

            # set output
            R_tgt_src[b] = self.poses[b, :, :3, :3]
            t_src_tgt_in_tgt[b] = self.poses[b, :, :3, 3:4]

<<<<<<< HEAD
        return torch.from_numpy(R_tgt_src).to(self.gpuid), torch.from_numpy(t_src_tgt_in_tgt).to(self.gpuid)

    def convert_to_weight_matrix(self, w, id):
        if w.size(1) == 1:
            # scalar weight
            A = torch.zeros(w.size(0), 9, device=w.device)
            A[:, (0, 4)] = torch.exp(w)
            A[:, 8] = torch.exp(torch.tensor(self.z_weight))
            A = A.reshape((-1, 3, 3))

            d = torch.zeros(w.size(0), 3, device=w.device)
            d[:, 0:2] += w
            d[:, 2] += self.z_weight
        elif w.size(1) == 3:
            # 2x2 matrix
            L = torch.zeros(w.size(0), 4, device=w.device)
            L[:, (0, 3)] = 1
            L[:, 2] = w[:, 0]
            L = L.reshape((-1, 2, 2))

            D = torch.zeros(w.size(0), 4, device=w.device)
            D[:, (0, 3)] = torch.exp(w[:, 1:])
            D = D.reshape((-1, 2, 2))

            A2x2 = L@D@L.transpose(1, 2)

            if self.T_aug:  # if list is not empty
                Rot = self.T_aug[id].to(w.device)[:2, :2].unsqueeze(0)
                A2x2 = Rot@A2x2@Rot.transpose(1, 2)

            A = torch.zeros(w.size(0), 3, 3, device=w.device)
            A[:, 0:2, 0:2] = A2x2
            A[:, 2, 2] = torch.exp(torch.tensor(self.z_weight))
            d = torch.ones(w.size(0), 3, device=w.device)*self.z_weight
            d[:, 0:2] = w[:, 1:]
        else:
            assert False, "Weight should be dim 1 or 3"

        return A, d
=======
        return torch.from_numpy(R_tgt_src).to(self.gpuid), torch.from_numpy(t_src_tgt_in_tgt).to(self.gpuid)
>>>>>>> 3b57d321
<|MERGE_RESOLUTION|>--- conflicted
+++ resolved
@@ -76,11 +76,7 @@
                 'src': pseudo_coords_xy, 'match_weights': match_weights, 'keypoint_ints': keypoint_ints,
                 'detector_scores': detector_scores, 'tgt_rc': keypoint_coords, 'src_rc': pseudo_coords, 'key_ids': key_ids}
 
-<<<<<<< HEAD
-    def loss(self, src_coords, tgt_coords, match_weights, keypoint_ints):
-=======
     def loss(self, src_coords, tgt_coords, match_weights, keypoint_ints, scores, batch):
->>>>>>> 3b57d321
         point_loss = 0
         logdet_loss = 0
         mask_loss = 0
@@ -90,14 +86,9 @@
         bcount = 0
         for b in range(self.solver.batch_size):
             # check average velocity
-<<<<<<< HEAD
-            if np.mean(np.sqrt(np.sum(self.solver.vels[b]*self.solver.vels[b], axis=1))) < self.min_abs_vel:
-                continue
-=======
-            ##if np.mean(np.sqrt(np.sum(self.solver.vels[b]*self.solver.vels[b], axis=1))) < self.min_abs_vel:
+            #if np.mean(np.sqrt(np.sum(self.solver.vels[b]*self.solver.vels[b], axis=1))) < self.min_abs_vel:
             #if np.linalg.norm(self.solver.vels[b, 1]) < self.min_abs_vel:
             #    continue
->>>>>>> 3b57d321
             bcount += 1
             i = b * (self.solver.window_size-1)    # first index of window
 
@@ -107,7 +98,6 @@
                 ids = torch.nonzero(keypoint_ints[w, 0] > 0, as_tuple=False).squeeze(1)
 
                 # points must be list of N x 3
-<<<<<<< HEAD
                 zeros_vec = torch.zeros_like(src_coords[w, ids, 0:1])
                 points1 = torch.cat((src_coords[w, ids], zeros_vec), dim=1).unsqueeze(-1)    # N x 3 x 1
                 points2 = torch.cat((tgt_coords[w, ids], zeros_vec), dim=1).unsqueeze(-1)    # N x 3 x 1
@@ -120,34 +110,15 @@
                 mah2_error = error.transpose(1, 2)@weights_mat@error
 
                 # error threshold
+                errorT = min(self.mah_thresh**2, self.nms_thresh**2 * torch.max(error2))
                 if self.mah_thresh > 0:
-                    ids = torch.nonzero(mah2_error.squeeze() < self.mah_thresh ** 2, as_tuple=False).squeeze()
+                    ids = torch.nonzero(mah2_error.squeeze() < errorT, as_tuple=False).squeeze()
                 else:
                     ids = torch.arange(mah2_error.size(0))
-=======
-                points1 = src_coords[w, ids].T    # 2 x N
-                points2 = tgt_coords[w, ids].T  # 2 x N
-                weights = match_weights[w, :, ids]   # 1 x N
-
-                # get R_21 and t_12_in_2
-                R_21 = torch.from_numpy(self.solver.poses[b, w-i+1][:2, :2]).to(self.gpuid)
-                t_12_in_2 = torch.from_numpy(self.solver.poses[b, w-i+1][:2, 3:4]).to(self.gpuid)
-                error = points2 - (R_21 @ points1 + t_12_in_2)
-                #error2 = torch.sum(error * error * torch.exp(weights), dim=0)
-                error2 = torch.sum(error * error * weights, dim=0)
-
-                # error threshold
-                errorT = min(self.mah_thresh ** 2, self.nms_thresh * self.nms_thresh * torch.max(error2))
-                if self.mah_thresh > 0:
-                    ids = torch.nonzero(error2.squeeze() < errorT, as_tuple=False).squeeze()
-                else:
-                    ids = torch.arange(error2.squeeze().size(0))
->>>>>>> 3b57d321
 
                 # squared mah error
                 if self.expect_approx_opt == 0:
                     # only mean
-<<<<<<< HEAD
                     point_loss += torch.mean(error[ids].transpose(1, 2)@weights_mat[ids]@error[ids])
                 elif self.expect_approx_opt == 1:
                     # sigmapoints
@@ -164,31 +135,10 @@
 
                 # log det (ignore 3rd dim since it's a constant)
                 logdet_loss -= torch.mean(torch.sum(weights_d[ids, 0:2], dim=1))
-=======
-                    #point_loss += torch.mean(torch.sum(error[:, ids] * error[:, ids] * torch.exp(weights[:, ids]), dim=0))
-                    point_loss += torch.mean(torch.sum(torch.abs(error[:, ids]) * weights[:, ids], dim=0))
-                elif self.expect_approx_opt == 1:
-                    # sigmapoints
-                    Rsp = torch.from_numpy(self.solver.poses_sp[b, w-i, :, :2, :2]).to(self.gpuid).unsqueeze(1)  # s x 1 x 2 x 2
-                    tsp = torch.from_numpy(self.solver.poses_sp[b, w-i, :, :2, 3:4]).to(self.gpuid).unsqueeze(1) # s x 1 x 2 x 1
-
-                    points2 = points2[:, ids].T.unsqueeze(0).unsqueeze(-1)  # 1 x n x 2 x 1
-                    points1_in_2 = Rsp@(points1[:, ids].T.unsqueeze(0).unsqueeze(-1)) + tsp  # s x n x 2 x 1
-                    error = points2 - points1_in_2  # s x n x 2 x 1
-                    #temp = torch.sum(error*error*torch.exp(weights[:, ids].unsqueeze(-1).unsqueeze(-1)), dim=0).squeeze(-1)/12.0
-                    temp = torch.sum(torch.abs(error)*weights[:, ids].unsqueeze(-1).unsqueeze(-1), dim=0).squeeze(-1)/12.0
-                    point_loss += torch.mean(torch.sum(temp, dim=1))
-                else:
-                    raise NotImplementedError('Steam loss method not implemented!')
-
-                # log det
-                #logdet_loss -= 3 * torch.mean(weights[:, ids])
-                logdet_loss -= 3 * torch.log(torch.mean(weights[:, ids]))
 
                 # mask loss
-                bceloss = torch.nn.BCELoss()
-                mask_loss += bceloss(scores[w], mask[w])
->>>>>>> 3b57d321
+                # bceloss = torch.nn.BCELoss()
+                # mask_loss += bceloss(scores[w], mask[w])
 
         # average over batches
         if bcount > 0:
@@ -222,11 +172,7 @@
 
     def __init__(self, config):
         # parameters
-<<<<<<< HEAD
         self.sliding_flag = False   # should always be false during training
-=======
-        # self.sliding_flag = config['steam']['sliding_flag']   # doesn't do anything yet
->>>>>>> 3b57d321
         self.batch_size = config['batch_size']
         self.window_size = config['window_size']
         self.gpuid = config['gpuid']
@@ -263,16 +209,10 @@
             np.expand_dims(np.expand_dims(np.expand_dims(np.eye(4, dtype=np.float32), 0), 0), 0),
             (self.batch_size, self.window_size - 1, 12, 1, 1))  # B x (W-1) x 12 x 4 x 4
 
-<<<<<<< HEAD
         if self.sliding_flag:
-            # slide window
             self.solver_cpp.slideTraj()
         else:
-            # reset trajectory
             self.solver_cpp.resetTraj()
-
-=======
->>>>>>> 3b57d321
         # keypoint_coords B*(W-1) x 400 x 2
         # weights B*(W-1) x 1 x 400
         # pseudo_coords B*(W-1) x 400 x 2
@@ -300,28 +240,12 @@
                 zeros_vec_temp = zeros_vec[ids_cpu]
 
                 # weights must be list of N x 3 x 3
-<<<<<<< HEAD
                 weights_temp, _ = self.convert_to_weight_matrix(match_weights[w, :, ids].T, w)
 
                 # append
                 points1 += [np.concatenate((points1_temp, zeros_vec_temp), 1)]
                 points2 += [np.concatenate((points2_temp, zeros_vec_temp), 1)]
                 weights += [weights_temp.detach().cpu().numpy()]
-=======
-                #torch_weights = torch.exp(match_weights[w, 0, ids])
-                torch_weights = match_weights[w, 0, ids]
-                weights_temp = torch_weights.view(-1, 1, 1).detach().cpu().numpy() * identity_weights[ids_cpu]
-
-                # weight threshold
-                weight_thresh = torch.mean(torch_weights)*self.weight_thresh_mult
-                ids = torch.nonzero(torch_weights > weight_thresh, as_tuple=False).squeeze(1)
-                ids_cpu = ids.cpu()
-
-                # append
-                points1 += [np.concatenate((points1_temp[ids_cpu], zeros_vec_temp[ids_cpu]), 1)]
-                points2 += [np.concatenate((points2_temp[ids_cpu], zeros_vec_temp[ids_cpu]), 1)]
-                weights += [weights_temp[ids_cpu]]
->>>>>>> 3b57d321
 
             # solver
             self.solver_cpp.resetTraj()
@@ -340,7 +264,6 @@
             R_tgt_src[b] = self.poses[b, :, :3, :3]
             t_src_tgt_in_tgt[b] = self.poses[b, :, :3, 3:4]
 
-<<<<<<< HEAD
         return torch.from_numpy(R_tgt_src).to(self.gpuid), torch.from_numpy(t_src_tgt_in_tgt).to(self.gpuid)
 
     def convert_to_weight_matrix(self, w, id):
@@ -379,7 +302,4 @@
         else:
             assert False, "Weight should be dim 1 or 3"
 
-        return A, d
-=======
-        return torch.from_numpy(R_tgt_src).to(self.gpuid), torch.from_numpy(t_src_tgt_in_tgt).to(self.gpuid)
->>>>>>> 3b57d321
+        return A, d