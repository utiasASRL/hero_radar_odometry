--- conflicted
+++ resolved
@@ -38,21 +38,11 @@
     config['gpuid'] = torch.device("cuda" if torch.cuda.is_available() else "cpu")
     root = get_folder_from_file_path(args.pretrain)
     seq_nums = config['test_split']
-<<<<<<< HEAD
-    if config['model'] == 'SVDPoseModel':
-        model = SVDPoseModel(config)
-    elif config['model'] == 'SteamPoseModel':
-        model = SteamPoseModel(config)
-        model.solver.sliding_flag = True
-        # self.model.solver.log_det_thres_flag = True
-    model.to(config['gpuid'])
-=======
     if config['model'] == 'UnderTheRadar':
         model = UnderTheRadar(config).to(config['gpuid'])
     elif config['model'] == 'HERO':
         model = HERO(config).to(config['gpuid'])
         model.solver.sliding_flag = True
->>>>>>> a73e530e
     assert(args.pretrain is not None)
     checkpoint = torch.load(args.pretrain, map_location=torch.device(config['gpuid']))
     failed = False
@@ -110,24 +100,17 @@
         T_gt_.extend(T_gt)
         T_pred_.extend(T_pred)
         time_used_.extend(time_used)
-<<<<<<< HEAD
         t_err, r_err, err = computeKittiMetrics(T_gt, T_pred, seq_lens)
-=======
         t_err, r_err, err = computeKittiMetrics(T_gt, T_pred, [len(T_gt)])
->>>>>>> a73e530e
         print('SEQ: {} : {}'.format(seq_num, seq_names[0]))
         print('KITTI t_err: {} %'.format(t_err))
         print('KITTI r_err: {} deg/m'.format(r_err))
         err_.extend(err)
         save_in_yeti_format(T_gt, T_pred, timestamps, [len(T_gt)], seq_names, root)
         pickle.dump([T_gt, T_pred, timestamps], open(root + 'odom' + seq_names[0] + '.obj', 'wb'))
-<<<<<<< HEAD
-        T_icra = load_icra21_results('/h/keenan/RadarLocNet/results/icra21/', seq_names, seq_lens)
-=======
         T_icra = None
         if config['dataset'] == 'oxford':
             T_icra = load_icra21_results('./results/icra21/', seq_names, seq_lens)
->>>>>>> a73e530e
         fname = root + seq_names[0] + '.pdf'
         plot_sequences(T_gt, T_pred, [len(T_gt)], returnTensor=False, T_icra=T_icra, savePDF=True, fnames=[fname])
 
