"""
    PyTorch dataset class for the Oxford Radar Robotcar Dataset.
    Authors: Keenan Burnett
"""
import os
import torch
import numpy as np
from torch.utils.data import Dataset, DataLoader
from datasets.custom_sampler import RandomWindowBatchSampler, SequentialWindowBatchSampler
from datasets.radar import load_radar, radar_polar_to_cartesian
from utils.utils import get_inverse_tf, get_transform

def get_sequences(path, prefix='2019'):
    """Retrieves a list of all the sequences in the dataset with the given prefix."""
    sequences = [f for f in os.listdir(path) if prefix in f]
    sequences.sort()
    return sequences

def get_frames(path, extension='.png'):
    """Retrieves all the file names within a path that match the given extension."""
    frames = [f for f in os.listdir(path) if extension in f]
    frames.sort()
    return frames

def mean_intensity_mask(polar_data, multiplier=3.0):
    """Tresholds on multiplier*np.mean(azimuth_data) to create a polar mask of likely target points."""
    num_azimuths, range_bins = polar_data.shape
    mask = np.zeros((num_azimuths, range_bins))
    for i in range(num_azimuths):
        m = np.mean(polar_data[i, :])
        mask[i, :] = polar_data[i, :] > multiplier * m
    return mask

class OxfordDataset(Dataset):
    """Oxford Radar Robotcar Dataset."""
    def __init__(self, config, split='train'):
        self.config = config
        self.data_dir = config['data_dir']
        dataset_prefix = ''
        if config['dataset'] == 'oxford':
            dataset_prefix = '2019'
        elif config['dataset'] == 'boreas':
            dataset_prefix = 'boreas'
        sequences = get_sequences(self.data_dir, dataset_prefix)
        self.sequences = self.get_sequences_split(sequences, split)
        self.seq_idx_range = {}
        self.frames = []
        self.seq_lens = []
        for seq in self.sequences:
            seq_frames = get_frames(self.data_dir + seq + '/radar/')
            seq_frames = self.get_frames_with_gt(seq_frames, self.data_dir + seq + '/gt/radar_odometry.csv')
            self.seq_idx_range[seq] = [len(self.frames), len(self.frames) + len(seq_frames)]
            self.seq_lens.append(len(seq_frames))
            self.frames.extend(seq_frames)

    def get_sequences_split(self, sequences, split):
        """Retrieves a list of sequence names depending on train/validation/test split."""
        self.split = self.config['train_split']
        if split == 'validation':
            self.split = self.config['validation_split']
        elif split == 'test':
            self.split = self.config['test_split']
        return [seq for i, seq in enumerate(sequences) if i in self.split]

    def get_frames_with_gt(self, frames, gt_path):
        """Returns a subset of the specified file list which have ground truth."""
        # For the Oxford Dataset we do a search from the end backwards because some
        # of the sequences don't have GT as the end, but they all have GT at the beginning.
        def check_if_frame_has_gt(frame, gt_lines):
            for i in range(len(gt_lines) - 1, -1, -1):
                line = gt_lines[i].split(',')
                if frame == int(line[9]):
                    return True
            return False
        frames_out = frames
        with open(gt_path, 'r') as f:
            f.readline()
            lines = f.readlines()
            for i in range(len(frames) - 1, -1, -1):
                frame = int(frames[i].split('.')[0])
                if check_if_frame_has_gt(frame, lines):
                    break
                frames_out.pop()
        return frames_out

    def get_groundtruth_odometry(self, radar_time, gt_path):
        """For a given time stamp (UNIX INT64), returns 4x4 transformation matrix from current time to next."""
        with open(gt_path, 'r') as f:
            f.readline()
            lines = f.readlines()
            for line in lines:
                line = line.split(',')
                if int(line[9]) == radar_time:
                    T = get_transform(float(line[2]), float(line[3]), float(line[7]))  # from next time to current
                    return get_inverse_tf(T)  # T_2_1 from current time step to the next time step
        assert(0), 'ground truth transform for {} not found in {}'.format(radar_time, gt_path)

    def __len__(self):
        return len(self.frames)

    def get_seq_from_idx(self, idx):
        """Returns the name of the sequence that this idx belongs to."""
        for seq in self.sequences:
            if self.seq_idx_range[seq][0] <= idx and idx < self.seq_idx_range[seq][1]:
                return seq
        assert(0), 'sequence for idx {} not found in {}'.format(idx, self.seq_idx_range)

    def __getitem__(self, idx):
        if torch.is_tensor(idx):
            idx = idx.tolist()
        seq = self.get_seq_from_idx(idx)
        frame = self.data_dir + seq + '/radar/' + self.frames[idx]
<<<<<<< HEAD
        timestamps, azimuths, _, polar, _ = load_radar(frame)
        data = radar_polar_to_cartesian(azimuths, polar, self.config['radar_resolution'],
                                        self.config['cart_resolution'], self.config['cart_pixel_width'])  # 1 x H x W
        polar_mask = mean_intensity_mask(polar)
=======
        _, azimuths, _, polar, _ = load_radar(frame)
        polar_mask = mean_intensity_mask(polar, multiplier=self.config['mean_mult_thres'])
>>>>>>> d20fe2be
        mask = radar_polar_to_cartesian(azimuths, polar_mask, self.config['radar_resolution'],
                                        self.config['cart_resolution'],
                                        self.config['cart_pixel_width']).astype(np.float32)
        polar2 = polar.copy()
        polar2[polar2 < self.config['static_thres']] = 0
        data = radar_polar_to_cartesian(azimuths, polar2, self.config['radar_resolution'],
                                        self.config['cart_resolution'], self.config['cart_pixel_width'])  # 1 x H x W

        # Get ground truth transform between this frame and the next
        time1 = int(self.frames[idx].split('.')[0])
        if idx + 1 < len(self.frames):
            time2 = int(self.frames[idx + 1].split('.')[0])
        else:
            time2 = 0
        times = np.array([time1, time2]).reshape(1, 2)
        T_21 = self.get_groundtruth_odometry(time1, self.data_dir + seq + '/gt/radar_odometry.csv')
        polar = np.expand_dims(polar, axis=0)
        azimuths = np.expand_dims(azimuths, axis=0)
        timestamps = np.expand_dims(timestamps, axis=0)
        return {'data': data, 'T_21': T_21, 'times': times, 'mask': mask, 'polar': polar, 'azimuths': azimuths,
                'timestamps': timestamps}

def get_dataloaders(config):
    """Retrieves train, validation, and test data loaders."""
    vconfig = dict(config)
    vconfig['batch_size'] = 1
    train_dataset = OxfordDataset(config, 'train')
    valid_dataset = OxfordDataset(vconfig, 'validation')
    test_dataset = OxfordDataset(vconfig, 'test')
    train_sampler = RandomWindowBatchSampler(config['batch_size'], config['window_size'], train_dataset.seq_lens)
    valid_sampler = SequentialWindowBatchSampler(1, config['window_size'], valid_dataset.seq_lens)
    test_sampler = SequentialWindowBatchSampler(1, config['window_size'], test_dataset.seq_lens)
    train_loader = DataLoader(train_dataset, batch_sampler=train_sampler, num_workers=config['num_workers'])
    valid_loader = DataLoader(valid_dataset, batch_sampler=valid_sampler, num_workers=config['num_workers'])
    test_loader = DataLoader(test_dataset, batch_sampler=test_sampler, num_workers=config['num_workers'])
    return train_loader, valid_loader, test_loader<|MERGE_RESOLUTION|>--- conflicted
+++ resolved
@@ -110,15 +110,8 @@
             idx = idx.tolist()
         seq = self.get_seq_from_idx(idx)
         frame = self.data_dir + seq + '/radar/' + self.frames[idx]
-<<<<<<< HEAD
         timestamps, azimuths, _, polar, _ = load_radar(frame)
-        data = radar_polar_to_cartesian(azimuths, polar, self.config['radar_resolution'],
-                                        self.config['cart_resolution'], self.config['cart_pixel_width'])  # 1 x H x W
-        polar_mask = mean_intensity_mask(polar)
-=======
-        _, azimuths, _, polar, _ = load_radar(frame)
         polar_mask = mean_intensity_mask(polar, multiplier=self.config['mean_mult_thres'])
->>>>>>> d20fe2be
         mask = radar_polar_to_cartesian(azimuths, polar_mask, self.config['radar_resolution'],
                                         self.config['cart_resolution'],
                                         self.config['cart_pixel_width']).astype(np.float32)
